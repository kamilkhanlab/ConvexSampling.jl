--- conflicted
+++ resolved
@@ -95,13 +95,8 @@
 
 All exported functions also include the following optional keyword arguments, with indicated default values:
 - `samplingPolicy::SamplingType`:
-<<<<<<< HEAD
-  - Determines the sampling strategy and the number of evaluations of `f`. Possible values:
-  - `SAMPLE_COMPASS_STAR` (default),  uses `(2n+1)` function evaluations in a compass-star stencil.
-=======
   - An `enum` that specifies the sampling strategy and the number of evaluations of `f`. Possible values: 
   - `SAMPLE_COMPASS_STAR` (default),  uses `(2n+1)` function evaluations in a compass-star stencil, where `n` is the domain dimension of `f`. 
->>>>>>> 49d461ab
   - `SAMPLE_SIMPLEX_STAR` uses `(n+2)` evaluations instead in a simplex-star stencil. This is experimental, and does not currently utilize `lambda` or `epsilon`.
 - `lambda::Vector{Float64}`:
   - An offset for the location of `w0` to employ sampling stencils where `w0` is not the domain midpoint. All components of `lambda` must be between `(-1.0, 1.0)`, and are `0.0` by default.
